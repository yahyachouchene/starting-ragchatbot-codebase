// API base URL - use relative path to work from any host
const API_URL = '/api';

// Global state
let currentSessionId = null;

// DOM elements
<<<<<<< HEAD
let chatMessages, chatInput, sendButton, totalCourses, courseTitles, newChatButton, themeToggle;
=======
let chatMessages, chatInput, sendButton, totalCourses, courseTitles, newChatButton, themeToggle, themeIcon;
>>>>>>> c10bab14

// Initialize
document.addEventListener('DOMContentLoaded', () => {
    // Get DOM elements after page loads
    chatMessages = document.getElementById('chatMessages');
    chatInput = document.getElementById('chatInput');
    sendButton = document.getElementById('sendButton');
    totalCourses = document.getElementById('totalCourses');
    courseTitles = document.getElementById('courseTitles');
    newChatButton = document.getElementById('newChatButton');
    themeToggle = document.getElementById('themeToggle');
<<<<<<< HEAD
=======
    themeIcon = document.getElementById('themeIcon');
>>>>>>> c10bab14
    
    setupEventListeners();
    initializeTheme();
    createNewSession();
    loadCourseStats();
});

// Event Listeners
function setupEventListeners() {
    // Chat functionality
    sendButton.addEventListener('click', sendMessage);
    chatInput.addEventListener('keypress', (e) => {
        if (e.key === 'Enter') sendMessage();
    });
    
    // New chat button
    newChatButton.addEventListener('click', startNewChat);
    
    // Theme toggle
    themeToggle.addEventListener('click', toggleTheme);
<<<<<<< HEAD
    themeToggle.addEventListener('keydown', (e) => {
        if (e.key === 'Enter' || e.key === ' ') {
            e.preventDefault();
            toggleTheme();
        }
    });
=======
>>>>>>> c10bab14
    
    // Suggested questions
    document.querySelectorAll('.suggested-item').forEach(button => {
        button.addEventListener('click', (e) => {
            const question = e.target.getAttribute('data-question');
            chatInput.value = question;
            sendMessage();
        });
    });
}


// Chat Functions
async function sendMessage() {
    const query = chatInput.value.trim();
    if (!query) return;

    // Disable input
    chatInput.value = '';
    chatInput.disabled = true;
    sendButton.disabled = true;

    // Add user message
    addMessage(query, 'user');

    // Add loading message - create a unique container for it
    const loadingMessage = createLoadingMessage();
    chatMessages.appendChild(loadingMessage);
    chatMessages.scrollTop = chatMessages.scrollHeight;

    try {
        const response = await fetch(`${API_URL}/query`, {
            method: 'POST',
            headers: {
                'Content-Type': 'application/json',
            },
            body: JSON.stringify({
                query: query,
                session_id: currentSessionId
            })
        });

        if (!response.ok) throw new Error('Query failed');

        const data = await response.json();
        
        // Update session ID if new
        if (!currentSessionId) {
            currentSessionId = data.session_id;
        }

        // Replace loading message with response
        loadingMessage.remove();
        addMessage(data.answer, 'assistant', data.sources);

    } catch (error) {
        // Replace loading message with error
        loadingMessage.remove();
        addMessage(`Error: ${error.message}`, 'assistant');
    } finally {
        chatInput.disabled = false;
        sendButton.disabled = false;
        chatInput.focus();
    }
}

function createLoadingMessage() {
    const messageDiv = document.createElement('div');
    messageDiv.className = 'message assistant';
    messageDiv.innerHTML = `
        <div class="message-content">
            <div class="loading">
                <span></span>
                <span></span>
                <span></span>
            </div>
        </div>
    `;
    return messageDiv;
}

function addMessage(content, type, sources = null, isWelcome = false) {
    const messageId = Date.now();
    const messageDiv = document.createElement('div');
    messageDiv.className = `message ${type}${isWelcome ? ' welcome-message' : ''}`;
    messageDiv.id = `message-${messageId}`;
    
    // Convert markdown to HTML for assistant messages
    const displayContent = type === 'assistant' ? marked.parse(content) : escapeHtml(content);
    
    let html = `<div class="message-content">${displayContent}</div>`;
    
    if (sources && sources.length > 0) {
        // Process sources - handle both old string format and new object format
        const processedSources = sources.map(source => {
            if (typeof source === 'string') {
                // Backward compatibility - old string format
                return source;
            } else if (typeof source === 'object' && source.text) {
                // New object format with optional link
                if (source.link) {
                    return `<a href="${source.link}" target="_blank" rel="noopener noreferrer">${source.text}</a>`;
                } else {
                    return source.text;
                }
            }
            return String(source); // Fallback - convert to string
        });
        
        html += `
            <details class="sources-collapsible">
                <summary class="sources-header">Sources</summary>
                <div class="sources-content">
                    ${processedSources.map(source => `<div class="source-item">${source}</div>`).join('')}
                </div>
            </details>
        `;
    }
    
    messageDiv.innerHTML = html;
    chatMessages.appendChild(messageDiv);
    chatMessages.scrollTop = chatMessages.scrollHeight;
    
    return messageId;
}

// Helper function to escape HTML for user messages
function escapeHtml(text) {
    const div = document.createElement('div');
    div.textContent = text;
    return div.innerHTML;
}

// Removed removeMessage function - no longer needed since we handle loading differently

async function startNewChat() {
    // Clear session on backend if we have an active session
    if (currentSessionId) {
        try {
            await fetch(`${API_URL}/sessions/${currentSessionId}/clear`, {
                method: 'DELETE',
                headers: {
                    'Content-Type': 'application/json',
                }
            });
        } catch (error) {
            console.warn('Failed to clear session on backend:', error);
            // Continue with frontend cleanup even if backend call fails
        }
    }
    
    // Reset frontend state
    currentSessionId = null;
    chatMessages.innerHTML = '';
    chatInput.value = '';
    
    // Show welcome message
    addMessage('Welcome to the Course Materials Assistant! I can help you with questions about courses, lessons and specific content. What would you like to know?', 'assistant', null, true);
    
    // Focus on input for better UX
    chatInput.focus();
}

async function createNewSession() {
    currentSessionId = null;
    chatMessages.innerHTML = '';
    addMessage('Welcome to the Course Materials Assistant! I can help you with questions about courses, lessons and specific content. What would you like to know?', 'assistant', null, true);
}

// Load course statistics
async function loadCourseStats() {
    try {
        console.log('Loading course stats...');
        const response = await fetch(`${API_URL}/courses`);
        if (!response.ok) throw new Error('Failed to load course stats');
        
        const data = await response.json();
        console.log('Course data received:', data);
        
        // Update stats in UI
        if (totalCourses) {
            totalCourses.textContent = data.total_courses;
        }
        
        // Update course titles
        if (courseTitles) {
            if (data.course_titles && data.course_titles.length > 0) {
                courseTitles.innerHTML = data.course_titles
                    .map(title => `<div class="course-title-item">${title}</div>`)
                    .join('');
            } else {
                courseTitles.innerHTML = '<span class="no-courses">No courses available</span>';
            }
        }
        
    } catch (error) {
        console.error('Error loading course stats:', error);
        // Set default values on error
        if (totalCourses) {
            totalCourses.textContent = '0';
        }
        if (courseTitles) {
            courseTitles.innerHTML = '<span class="error">Failed to load courses</span>';
        }
    }
}

// Theme Functions
function initializeTheme() {
<<<<<<< HEAD
    // Check for saved theme preference or default to dark theme
    const savedTheme = localStorage.getItem('theme') || 'dark';
    applyTheme(savedTheme);
=======
    // Get saved theme preference or default to dark
    const savedTheme = localStorage.getItem('theme') || 'dark';
    setTheme(savedTheme);
>>>>>>> c10bab14
}

function toggleTheme() {
    const currentTheme = document.documentElement.getAttribute('data-theme') || 'dark';
    const newTheme = currentTheme === 'dark' ? 'light' : 'dark';
<<<<<<< HEAD
    applyTheme(newTheme);
    
    // Save theme preference
    localStorage.setItem('theme', newTheme);
    
    // Update button aria-label for accessibility
    const isLight = newTheme === 'light';
    themeToggle.setAttribute('aria-label', isLight ? 'Switch to dark theme' : 'Switch to light theme');
    themeToggle.setAttribute('title', isLight ? 'Switch to dark theme' : 'Switch to light theme');
}

function applyTheme(theme) {
    if (theme === 'light') {
        document.documentElement.setAttribute('data-theme', 'light');
    } else {
        document.documentElement.removeAttribute('data-theme');
    }
    
    // Update button aria-label for accessibility
    const isLight = theme === 'light';
    if (themeToggle) {
        themeToggle.setAttribute('aria-label', isLight ? 'Switch to dark theme' : 'Switch to light theme');
        themeToggle.setAttribute('title', isLight ? 'Switch to dark theme' : 'Switch to light theme');
=======
    setTheme(newTheme);
    localStorage.setItem('theme', newTheme);
}

function setTheme(theme) {
    if (theme === 'light') {
        document.documentElement.setAttribute('data-theme', 'light');
        themeIcon.textContent = '☀️';
        themeToggle.setAttribute('aria-label', 'Switch to dark theme');
    } else {
        document.documentElement.removeAttribute('data-theme');
        themeIcon.textContent = '🌙';
        themeToggle.setAttribute('aria-label', 'Switch to light theme');
>>>>>>> c10bab14
    }
}<|MERGE_RESOLUTION|>--- conflicted
+++ resolved
@@ -5,11 +5,7 @@
 let currentSessionId = null;
 
 // DOM elements
-<<<<<<< HEAD
-let chatMessages, chatInput, sendButton, totalCourses, courseTitles, newChatButton, themeToggle;
-=======
 let chatMessages, chatInput, sendButton, totalCourses, courseTitles, newChatButton, themeToggle, themeIcon;
->>>>>>> c10bab14
 
 // Initialize
 document.addEventListener('DOMContentLoaded', () => {
@@ -21,10 +17,7 @@
     courseTitles = document.getElementById('courseTitles');
     newChatButton = document.getElementById('newChatButton');
     themeToggle = document.getElementById('themeToggle');
-<<<<<<< HEAD
-=======
     themeIcon = document.getElementById('themeIcon');
->>>>>>> c10bab14
     
     setupEventListeners();
     initializeTheme();
@@ -45,15 +38,12 @@
     
     // Theme toggle
     themeToggle.addEventListener('click', toggleTheme);
-<<<<<<< HEAD
     themeToggle.addEventListener('keydown', (e) => {
         if (e.key === 'Enter' || e.key === ' ') {
             e.preventDefault();
             toggleTheme();
         }
     });
-=======
->>>>>>> c10bab14
     
     // Suggested questions
     document.querySelectorAll('.suggested-item').forEach(button => {
@@ -263,45 +253,14 @@
 
 // Theme Functions
 function initializeTheme() {
-<<<<<<< HEAD
     // Check for saved theme preference or default to dark theme
     const savedTheme = localStorage.getItem('theme') || 'dark';
-    applyTheme(savedTheme);
-=======
-    // Get saved theme preference or default to dark
-    const savedTheme = localStorage.getItem('theme') || 'dark';
     setTheme(savedTheme);
->>>>>>> c10bab14
 }
 
 function toggleTheme() {
     const currentTheme = document.documentElement.getAttribute('data-theme') || 'dark';
     const newTheme = currentTheme === 'dark' ? 'light' : 'dark';
-<<<<<<< HEAD
-    applyTheme(newTheme);
-    
-    // Save theme preference
-    localStorage.setItem('theme', newTheme);
-    
-    // Update button aria-label for accessibility
-    const isLight = newTheme === 'light';
-    themeToggle.setAttribute('aria-label', isLight ? 'Switch to dark theme' : 'Switch to light theme');
-    themeToggle.setAttribute('title', isLight ? 'Switch to dark theme' : 'Switch to light theme');
-}
-
-function applyTheme(theme) {
-    if (theme === 'light') {
-        document.documentElement.setAttribute('data-theme', 'light');
-    } else {
-        document.documentElement.removeAttribute('data-theme');
-    }
-    
-    // Update button aria-label for accessibility
-    const isLight = theme === 'light';
-    if (themeToggle) {
-        themeToggle.setAttribute('aria-label', isLight ? 'Switch to dark theme' : 'Switch to light theme');
-        themeToggle.setAttribute('title', isLight ? 'Switch to dark theme' : 'Switch to light theme');
-=======
     setTheme(newTheme);
     localStorage.setItem('theme', newTheme);
 }
@@ -309,12 +268,17 @@
 function setTheme(theme) {
     if (theme === 'light') {
         document.documentElement.setAttribute('data-theme', 'light');
-        themeIcon.textContent = '☀️';
-        themeToggle.setAttribute('aria-label', 'Switch to dark theme');
+        if (themeIcon) themeIcon.textContent = '☀️';
+        if (themeToggle) {
+            themeToggle.setAttribute('aria-label', 'Switch to dark theme');
+            themeToggle.setAttribute('title', 'Switch to dark theme');
+        }
     } else {
         document.documentElement.removeAttribute('data-theme');
-        themeIcon.textContent = '🌙';
-        themeToggle.setAttribute('aria-label', 'Switch to light theme');
->>>>>>> c10bab14
+        if (themeIcon) themeIcon.textContent = '🌙';
+        if (themeToggle) {
+            themeToggle.setAttribute('aria-label', 'Switch to light theme');
+            themeToggle.setAttribute('title', 'Switch to light theme');
+        }
     }
 }